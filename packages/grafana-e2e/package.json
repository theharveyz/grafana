--- conflicted
+++ resolved
@@ -42,13 +42,9 @@
     "rollup-plugin-terser": "5.3.0",
     "rollup-plugin-typescript2": "0.26.0",
     "rollup-plugin-visualizer": "3.3.1",
-<<<<<<< HEAD
-    "ts-node": "8.5.0"
-=======
     "ts-loader": "6.2.1",
     "typescript": "3.7.5",
     "ts-node": "8.8.1"
->>>>>>> ba70b59f
   },
   "types": "src/index.ts",
   "dependencies": {
@@ -58,13 +54,8 @@
     "commander": "5.0.0",
     "cypress": "3.7.0",
     "execa": "4.0.0",
-<<<<<<< HEAD
     "ts-loader": "6.2.2",
-    "typescript": "3.7.5"
-=======
-    "ts-loader": "6.2.1",
-    "typescript": "3.7.2",
+    "typescript": "3.7.5",
     "yaml": "^1.8.3"
->>>>>>> ba70b59f
   }
 }