--- conflicted
+++ resolved
@@ -1,9 +1,6 @@
 export * from './processTimeSeries';
-<<<<<<< HEAD
 export * from './processTableData';
-=======
 export * from './singlestat';
->>>>>>> 4bbd6ab7
 export * from './valueFormats/valueFormats';
 export * from './colors';
 export * from './namedColorsPalette';
