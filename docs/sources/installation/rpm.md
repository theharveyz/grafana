--- conflicted
+++ resolved
@@ -15,11 +15,7 @@
 
 Description | Download
 ------------ | -------------
-<<<<<<< HEAD
-Stable for CentOS / Fedora / OpenSuse / Redhat Linux | [4.4.2 (x86-64 rpm)](https://s3-us-west-2.amazonaws.com/grafana-releases/release/grafana-4.4.2-1.x86_64.rpm)
-=======
 Stable for CentOS / Fedora / OpenSuse / Redhat Linux | [4.4.3 (x86-64 rpm)](https://s3-us-west-2.amazonaws.com/grafana-releases/release/grafana-4.4.3-1.x86_64.rpm)
->>>>>>> def45f55
 
 Read [Upgrading Grafana]({{< relref "installation/upgrading.md" >}}) for tips and guidance on updating an existing
 installation.
@@ -28,25 +24,12 @@
 
 You can install Grafana using Yum directly.
 
-<<<<<<< HEAD
-    $ sudo yum install https://s3-us-west-2.amazonaws.com/grafana-releases/release/grafana-4.4.2-1.x86_64.rpm
-=======
     $ sudo yum install https://s3-us-west-2.amazonaws.com/grafana-releases/release/grafana-4.4.3-1.x86_64.rpm
->>>>>>> def45f55
 
 Or install manually using `rpm`.
 
 #### On CentOS / Fedora / Redhat:
 
-<<<<<<< HEAD
-    $ wget https://s3-us-west-2.amazonaws.com/grafana-releases/release/grafana-4.4.2-1.x86_64.rpm
-    $ sudo yum install initscripts fontconfig
-    $ sudo rpm -Uvh grafana-4.4.2-1.x86_64.rpm
-
-#### On OpenSuse:
-
-    $ sudo rpm -i --nodeps grafana-4.4.1-1.x86_64.rpm
-=======
     $ wget https://s3-us-west-2.amazonaws.com/grafana-releases/release/grafana-4.4.3-1.x86_64.rpm
     $ sudo yum install initscripts fontconfig
     $ sudo rpm -Uvh grafana-4.4.3-1.x86_64.rpm
@@ -54,7 +37,6 @@
 #### On OpenSuse:
 
     $ sudo rpm -i --nodeps grafana-4.4.3-1.x86_64.rpm
->>>>>>> def45f55
 
 ## Install via YUM Repository
 
