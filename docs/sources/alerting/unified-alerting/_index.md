+++
title = "Grafana 8 Alerts"
aliases = ["/docs/grafana/latest/alerting/metrics/"]
weight = 113
+++

# Grafana 8 alerts
Alerts allow you to know about problems in your systems moments after they occur. Robust and actionable alerts help you identify and resolve issues quickly, minimizing disruption to your services.

>**Note:** This information is for the new, Grafana 8 Alerts. This is an [opt-in]({{< relref"./opt-in.md" >}}) feature released in Grafana 8.0. Grafana still supports [dashboard alerts]({{< relref "../old-alerting/_index.md" >}}) out of the box

Alerts have four main components:

- Alerting rule - One or more query and/or expression, a condition, the frequency of evaluation, and the (optional) duration that a condition must be met before creating an alert.
- Contact point - A channel for sending notifications when the conditions of an alerting rule are met.
- Notification policy - A set of matching and grouping criteria used to determine where, and how frequently, to send notifications.
- Silences - Date and matching criteria used to silence notifications.

## Alerting tasks

You can perform the following tasks for alerts:

<<<<<<< HEAD
- [Create a Grafana managed alert rule]({{< relref "./alerting-rules/create-grafana-managed-rule.md" >}})
- [Create a Cortex or Loki managed alert rule]({{< relref "./alerting-rules/create-cortex-loki-managed-rule.md" >}})
- [View existing alert rules and their current state]({{< relref "./alerting-rules/rule-list.md" >}})
=======
- [Create a Grafana managed alert rule]({{< relref "alerting-rules/create-grafana-managed-rule.md" >}})
- [Create a Cortex or Loki managed alert rule]({{< relref "alerting-rules/create-cortex-loki-managed-rule.md" >}})
- [View existing alert rules and their current state]({{< relref "alerting-rules/rule-list.md" >}})
>>>>>>> 2bbf4fa4
- [Test alert rules and troubleshoot]({{< relref "./troubleshoot-alerts.md" >}})
- [Add or edit an alert contact point]({{< relref "./contact-points.md" >}})
- [Add or edit notification policies]({{< relref "./notification-policies.md" >}})
- [Create and edit silences]({{< relref "./silences.md" >}})

## Clustering

Currently alerting supports a limited form of high availability. Alert notifications are deduped when running multiple servers. This means all alerts are executed on every server but no duplicate alert notifications are sent due to the deduping logic. Proper load balancing of alerts will be introduced in the future.

## Alert evaluation

Grafana managed alerts are evaluated by the Grafana backend. Rule evaluations are scheduled, according to the alert rule configuration, and queries are evaluated by an engine that is part of core Grafana.

Alerting rules can only query backend data sources with alerting enabled:
- builtin or developed and maintained by grafana: `Graphite`, `Prometheus`, `Loki`, `InfluxDB`, `Elasticsearch`,
  `Google Cloud Monitoring`, `Cloudwatch`, `Azure Monitor`, `MySQL`, `PostgreSQL`, `MSSQL`, `OpenTSDB`, `Oracle`, and `Azure Data Explorer`
- any community backend data sources with alerting enabled (`backend` and `alerting` properties are set in the [plugin.json]({{< relref "../../developers/plugins/metadata.md" >}}))

## Metrics from the alerting engine

The alerting engine publishes some internal metrics about itself. You can read more about how Grafana publishes [internal metrics]({{< relref "../../administration/view-server/internal-metrics.md" >}}).

Metric Name | Type | Description
---------- | ----------- | ----------
`alerting.alerts` | gauge | How many alerts by state
`alerting.request_duration_seconds` | histogram | Histogram of requests to the Alerting API
`alerting.active_configurations` | gauge | The number of active, non default alertmanager configurations for grafana managed alerts
`alerting.rule_evaluations_total` | counter | The total number of rule evaluations
`alerting.rule_evaluation_failures_total` | counter | The total number of rule evaluation failures
`alerting.rule_evaluation_duration_seconds` | summary | The duration for a rule to execute
`alerting.rule_group_rules` | gauge | The number of rules


<<<<<<< HEAD
- [View alert rules and their current state]({{< relref "./alerting-rules/rule-list.md" >}})
=======
- [View alert rules and their current state]({{< relref "alerting-rules/rule-list.md" >}})
>>>>>>> 2bbf4fa4
<|MERGE_RESOLUTION|>--- conflicted
+++ resolved
@@ -20,15 +20,10 @@
 
 You can perform the following tasks for alerts:
 
-<<<<<<< HEAD
-- [Create a Grafana managed alert rule]({{< relref "./alerting-rules/create-grafana-managed-rule.md" >}})
-- [Create a Cortex or Loki managed alert rule]({{< relref "./alerting-rules/create-cortex-loki-managed-rule.md" >}})
-- [View existing alert rules and their current state]({{< relref "./alerting-rules/rule-list.md" >}})
-=======
+
 - [Create a Grafana managed alert rule]({{< relref "alerting-rules/create-grafana-managed-rule.md" >}})
 - [Create a Cortex or Loki managed alert rule]({{< relref "alerting-rules/create-cortex-loki-managed-rule.md" >}})
 - [View existing alert rules and their current state]({{< relref "alerting-rules/rule-list.md" >}})
->>>>>>> 2bbf4fa4
 - [Test alert rules and troubleshoot]({{< relref "./troubleshoot-alerts.md" >}})
 - [Add or edit an alert contact point]({{< relref "./contact-points.md" >}})
 - [Add or edit notification policies]({{< relref "./notification-policies.md" >}})
@@ -62,8 +57,4 @@
 `alerting.rule_group_rules` | gauge | The number of rules
 
 
-<<<<<<< HEAD
-- [View alert rules and their current state]({{< relref "./alerting-rules/rule-list.md" >}})
-=======
-- [View alert rules and their current state]({{< relref "alerting-rules/rule-list.md" >}})
->>>>>>> 2bbf4fa4
+- [View alert rules and their current state]({{< relref "alerting-rules/rule-list.md" >}})