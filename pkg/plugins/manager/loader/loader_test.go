package loader

import (
	"context"
	"errors"
	"path/filepath"
	"sort"
	"testing"

	"github.com/google/go-cmp/cmp"
	"github.com/google/go-cmp/cmp/cmpopts"
	"github.com/inconshreveable/log15"
	"github.com/stretchr/testify/assert"
	"github.com/stretchr/testify/require"

	"github.com/grafana/grafana/pkg/infra/log"
	"github.com/grafana/grafana/pkg/models"
	"github.com/grafana/grafana/pkg/plugins"
	"github.com/grafana/grafana/pkg/plugins/backendplugin/provider"
	"github.com/grafana/grafana/pkg/plugins/manager/loader/finder"
	"github.com/grafana/grafana/pkg/plugins/manager/loader/initializer"
	"github.com/grafana/grafana/pkg/plugins/manager/signature"
	"github.com/grafana/grafana/pkg/setting"
)

var compareOpts = cmpopts.IgnoreFields(plugins.Plugin{}, "client", "log")

func TestLoader_Load(t *testing.T) {
	corePluginDir, err := filepath.Abs("./../../../../public")
	if err != nil {
		t.Errorf("could not construct absolute path of core plugins dir")
		return
	}
	parentDir, err := filepath.Abs("../")
	if err != nil {
		t.Errorf("could not construct absolute path of current dir")
		return
	}
	tests := []struct {
		name            string
		class           plugins.Class
		cfg             *plugins.Cfg
		pluginPaths     []string
		existingPlugins map[string]struct{}
		want            []*plugins.Plugin
		pluginErrors    map[string]*plugins.Error
	}{
		{
			name:  "Load a Core plugin",
			class: plugins.Core,
			cfg: &plugins.Cfg{
				PluginsPath: corePluginDir,
			},
			pluginPaths: []string{filepath.Join(corePluginDir, "app/plugins/datasource/cloudwatch")},
			want: []*plugins.Plugin{
				{
					JSONData: plugins.JSONData{
						ID:   "cloudwatch",
						Type: "datasource",
						Name: "CloudWatch",
						Info: plugins.Info{
							Author: plugins.InfoLink{
								Name: "Grafana Labs",
								URL:  "https://grafana.com",
							},
							Description: "Data source for Amazon AWS monitoring service",
							Logos: plugins.Logos{
								Small: "public/app/plugins/datasource/cloudwatch/img/amazon-web-services.png",
								Large: "public/app/plugins/datasource/cloudwatch/img/amazon-web-services.png",
							},
						},
						Includes: []*plugins.Includes{
							{Name: "EC2", Path: "dashboards/ec2.json", Type: "dashboard", Role: "Viewer"},
							{Name: "EBS", Path: "dashboards/EBS.json", Type: "dashboard", Role: "Viewer"},
							{Name: "Lambda", Path: "dashboards/Lambda.json", Type: "dashboard", Role: "Viewer"},
							{Name: "Logs", Path: "dashboards/Logs.json", Type: "dashboard", Role: "Viewer"},
							{Name: "RDS", Path: "dashboards/RDS.json", Type: "dashboard", Role: "Viewer"},
						},
						Dependencies: plugins.Dependencies{
							GrafanaVersion: "*",
							Plugins:        []plugins.Dependency{},
						},
						Category:     "cloud",
						Backend:      true,
						Annotations:  true,
						Metrics:      true,
						Alerting:     true,
						Logs:         true,
						QueryOptions: map[string]bool{"minInterval": true},
					},
					Module:    "app/plugins/datasource/cloudwatch/module",
					BaseURL:   "public/app/plugins/datasource/cloudwatch",
					PluginDir: filepath.Join(corePluginDir, "app/plugins/datasource/cloudwatch"),
					Signature: plugins.SignatureInternal,
					Class:     plugins.Core,
				},
			},
		},
		{
			name:  "Load a Bundled plugin",
			class: plugins.Bundled,
			cfg: &plugins.Cfg{
				PluginsPath: filepath.Join(parentDir, "testdata"),
			},
			pluginPaths: []string{"../testdata/valid-v2-signature"},
			want: []*plugins.Plugin{
				{
					JSONData: plugins.JSONData{
						ID:   "test",
						Type: "datasource",
						Name: "Test",
						Info: plugins.Info{
							Author: plugins.InfoLink{
								Name: "Will Browne",
								URL:  "https://willbrowne.com",
							},
							Version: "1.0.0",
							Logos: plugins.Logos{
								Small: "public/img/icn-datasource.svg",
								Large: "public/img/icn-datasource.svg",
							},
							Description: "Test",
						},
						Dependencies: plugins.Dependencies{
							GrafanaVersion: "*",
							Plugins:        []plugins.Dependency{},
						},
						Executable: "test",
						Backend:    true,
						State:      "alpha",
					},
					Module:        "plugins/test/module",
					BaseURL:       "public/plugins/test",
					PluginDir:     filepath.Join(parentDir, "testdata/valid-v2-signature/plugin/"),
					Signature:     "valid",
					SignatureType: plugins.GrafanaSignature,
					SignatureOrg:  "Grafana Labs",
					Class:         plugins.Bundled,
				},
			},
		}, {
			name:  "Load plugin with symbolic links",
			class: plugins.External,
			cfg: &plugins.Cfg{
				PluginsPath: filepath.Join(parentDir),
			},
			pluginPaths: []string{"../testdata/symbolic-plugin-dirs"},
			want: []*plugins.Plugin{
				{
					JSONData: plugins.JSONData{
						ID:   "test-app",
						Type: "app",
						Name: "Test App",
						Info: plugins.Info{
							Author: plugins.InfoLink{
								Name: "Test Inc.",
								URL:  "http://test.com",
							},
							Logos: plugins.Logos{
								Small: "public/plugins/test-app/img/logo_small.png",
								Large: "public/plugins/test-app/img/logo_large.png",
							},
							Links: []plugins.InfoLink{
								{Name: "Project site", URL: "http://project.com"},
								{Name: "License & Terms", URL: "http://license.com"},
							},
							Description: "Official Grafana Test App & Dashboard bundle",
							Screenshots: []plugins.Screenshots{
								{Path: "public/plugins/test-app/img/screenshot1.png", Name: "img1"},
								{Path: "public/plugins/test-app/img/screenshot2.png", Name: "img2"},
							},
							Version: "1.0.0",
							Updated: "2015-02-10",
						},
						Dependencies: plugins.Dependencies{
							GrafanaVersion: "3.x.x",
							Plugins: []plugins.Dependency{
								{Type: "datasource", ID: "graphite", Name: "Graphite", Version: "1.0.0"},
								{Type: "panel", ID: "graph", Name: "Graph", Version: "1.0.0"},
							},
						},
						Includes: []*plugins.Includes{
							{
								Name: "Nginx Connections",
								Path: "dashboards/connections.json",
								Type: "dashboard",
								Role: "Viewer",
								Slug: "nginx-connections",
							},
							{
								Name: "Nginx Memory",
								Path: "dashboards/memory.json",
								Type: "dashboard",
								Role: "Viewer",
								Slug: "nginx-memory",
							},
							{
								Name: "Nginx Panel",
								Type: "panel",
								Role: "Viewer",
								Slug: "nginx-panel"},
							{
								Name: "Nginx Datasource",
								Type: "datasource",
								Role: "Viewer",
								Slug: "nginx-datasource",
							},
						},
					},
					Class:         plugins.External,
					Module:        "plugins/test-app/module",
					BaseURL:       "public/plugins/test-app",
					PluginDir:     filepath.Join(parentDir, "testdata/includes-symlinks"),
					Signature:     "valid",
					SignatureType: plugins.GrafanaSignature,
					SignatureOrg:  "Grafana Labs",
				},
			},
		}, {
			name:  "Load an unsigned plugin (development)",
			class: plugins.External,
			cfg: &plugins.Cfg{
				PluginsPath: filepath.Join(parentDir),
			},
			pluginPaths: []string{"../testdata/unsigned-datasource"},
			want: []*plugins.Plugin{
				{
					JSONData: plugins.JSONData{
						ID:   "test",
						Type: "datasource",
						Name: "Test",
						Info: plugins.Info{
							Author: plugins.InfoLink{
								Name: "Grafana Labs",
								URL:  "https://grafana.com",
							},
							Logos: plugins.Logos{
								Small: "public/img/icn-datasource.svg",
								Large: "public/img/icn-datasource.svg",
							},
							Description: "Test",
						},
						Dependencies: plugins.Dependencies{
							GrafanaVersion: "*",
							Plugins:        []plugins.Dependency{},
						},
						Backend: true,
						State:   plugins.AlphaRelease,
					},
					Class:     plugins.External,
					Module:    "plugins/test/module",
					BaseURL:   "public/plugins/test",
					PluginDir: filepath.Join(parentDir, "testdata/unsigned-datasource/plugin"),
					Signature: "unsigned",
				},
			},
		}, {
			name:  "Load an unsigned plugin (production)",
			class: plugins.External,
			cfg: &plugins.Cfg{
				PluginsPath: filepath.Join(parentDir),
			},
			pluginPaths: []string{"../testdata/unsigned-datasource"},
			want:        []*plugins.Plugin{},
			pluginErrors: map[string]*plugins.Error{
				"test": {
					PluginID:  "test",
					ErrorCode: "signatureMissing",
				},
			},
		},
		{
			name:  "Load an unsigned plugin using PluginsAllowUnsigned config (production)",
			class: plugins.External,
			cfg: &plugins.Cfg{
				PluginsPath:          filepath.Join(parentDir),
				PluginsAllowUnsigned: []string{"test"},
			},
			pluginPaths: []string{"../testdata/unsigned-datasource"},
			want: []*plugins.Plugin{
				{
					JSONData: plugins.JSONData{
						ID:   "test",
						Type: "datasource",
						Name: "Test",
						Info: plugins.Info{
							Author: plugins.InfoLink{
								Name: "Grafana Labs",
								URL:  "https://grafana.com",
							},
							Logos: plugins.Logos{
								Small: "public/img/icn-datasource.svg",
								Large: "public/img/icn-datasource.svg",
							},
							Description: "Test",
						},
						Dependencies: plugins.Dependencies{
							GrafanaVersion: "*",
							Plugins:        []plugins.Dependency{},
						},
						Backend: true,
						State:   plugins.AlphaRelease,
					},
					Class:     plugins.External,
					Module:    "plugins/test/module",
					BaseURL:   "public/plugins/test",
					PluginDir: filepath.Join(parentDir, "testdata/unsigned-datasource/plugin"),
					Signature: plugins.SignatureUnsigned,
				},
			},
		},
		{
			name:  "Load an unsigned plugin with modified signature (production)",
			class: plugins.External,
			cfg: &plugins.Cfg{
				PluginsPath: filepath.Join(parentDir),
			},
			pluginPaths: []string{"../testdata/lacking-files"},
			want:        []*plugins.Plugin{},
			pluginErrors: map[string]*plugins.Error{
				"test": {
					PluginID:  "test",
					ErrorCode: "signatureModified",
				},
			},
		},
		{
			name:  "Load an unsigned plugin with modified signature using PluginsAllowUnsigned config (production) still includes a signing error",
			class: plugins.External,
			cfg: &plugins.Cfg{
				PluginsPath:          filepath.Join(parentDir),
				PluginsAllowUnsigned: []string{"test"},
			},
			pluginPaths: []string{"../testdata/lacking-files"},
			want:        []*plugins.Plugin{},
			pluginErrors: map[string]*plugins.Error{
				"test": {
					PluginID:  "test",
					ErrorCode: "signatureModified",
				},
			},
		},
	}
	for _, tt := range tests {
		l := newLoader(tt.cfg)
		t.Run(tt.name, func(t *testing.T) {
			got, err := l.Load(context.Background(), tt.class, tt.pluginPaths, tt.existingPlugins)
			require.NoError(t, err)
			if !cmp.Equal(got, tt.want, compareOpts) {
				t.Fatalf("Result mismatch (-want +got):\n%s", cmp.Diff(got, tt.want, compareOpts))
			}

			pluginErrs := l.PluginErrors()
			assert.Equal(t, len(tt.pluginErrors), len(pluginErrs))
			for _, pluginErr := range pluginErrs {
				assert.Equal(t, tt.pluginErrors[pluginErr.PluginID], pluginErr)
			}
		})
	}
}

func TestLoader_Load_MultiplePlugins(t *testing.T) {
	parentDir, err := filepath.Abs("../")
	if err != nil {
		t.Errorf("could not construct absolute path of current dir")
		return
	}

	t.Run("Load multiple", func(t *testing.T) {
		tests := []struct {
			name            string
			cfg             *plugins.Cfg
			pluginPaths     []string
			appURL          string
			existingPlugins map[string]struct{}
			want            []*plugins.Plugin
			pluginErrors    map[string]*plugins.Error
		}{
			{
				name: "Load multiple plugins (broken, valid, unsigned)",
				cfg: &plugins.Cfg{
					PluginsPath: filepath.Join(parentDir),
				},
				appURL: "http://localhost:3000",
				pluginPaths: []string{
					"../testdata/invalid-plugin-json",    // test-app
					"../testdata/valid-v2-pvt-signature", // test
					"../testdata/unsigned-panel",         // test-panel
				},
				want: []*plugins.Plugin{
					{
						JSONData: plugins.JSONData{
							ID:   "test",
							Type: "datasource",
							Name: "Test",
							Info: plugins.Info{
								Author: plugins.InfoLink{
									Name: "Will Browne",
									URL:  "https://willbrowne.com",
								},
								Logos: plugins.Logos{
									Small: "public/img/icn-datasource.svg",
									Large: "public/img/icn-datasource.svg",
								},
								Description: "Test",
								Version:     "1.0.0",
							},
							Dependencies: plugins.Dependencies{
								GrafanaVersion: "*",
								Plugins:        []plugins.Dependency{},
							},
							Backend:    true,
							Executable: "test",
							State:      plugins.AlphaRelease,
						},
						Class:         plugins.External,
						Module:        "plugins/test/module",
						BaseURL:       "public/plugins/test",
						PluginDir:     filepath.Join(parentDir, "testdata/valid-v2-pvt-signature/plugin"),
						Signature:     "valid",
						SignatureType: plugins.PrivateSignature,
						SignatureOrg:  "Will Browne",
					},
				},
				pluginErrors: map[string]*plugins.Error{
					"test": {
						PluginID:  "test",
						ErrorCode: "signatureMissing",
					},
				},
			},
		}

		for _, tt := range tests {
			l := newLoader(tt.cfg)
			t.Run(tt.name, func(t *testing.T) {
				origAppURL := setting.AppUrl
				t.Cleanup(func() {
					setting.AppUrl = origAppURL
				})
				setting.AppUrl = tt.appURL

				got, err := l.Load(context.Background(), plugins.External, tt.pluginPaths, tt.existingPlugins)
				require.NoError(t, err)
				sort.SliceStable(got, func(i, j int) bool {
					return got[i].ID < got[j].ID
				})
				if !cmp.Equal(got, tt.want, compareOpts) {
					t.Fatalf("Result mismatch (-want +got):\n%s", cmp.Diff(got, tt.want, compareOpts))
				}
			})
		}
	})
}

func TestLoader_Signature_RootURL(t *testing.T) {
	const defaultAppURL = "http://localhost:3000/grafana"

	parentDir, err := filepath.Abs("../")
	if err != nil {
		t.Errorf("could not construct absolute path of current dir")
		return
	}

	t.Run("Private signature verification ignores trailing slash in root URL", func(t *testing.T) {
		origAppURL := setting.AppUrl
		origAppSubURL := setting.AppSubUrl
		t.Cleanup(func() {
			setting.AppUrl = origAppURL
			setting.AppSubUrl = origAppSubURL
		})
		setting.AppUrl = defaultAppURL

		paths := []string{"../testdata/valid-v2-pvt-signature-root-url-uri"}

		expected := []*plugins.Plugin{
			{
				JSONData: plugins.JSONData{
					ID:   "test",
					Type: "datasource",
					Name: "Test",
					Info: plugins.Info{
						Author:      plugins.InfoLink{Name: "Will Browne", URL: "https://willbrowne.com"},
						Description: "Test",
						Logos: plugins.Logos{
							Small: "public/img/icn-datasource.svg",
							Large: "public/img/icn-datasource.svg",
						},
						Version: "1.0.0",
					},
					State:        plugins.AlphaRelease,
					Dependencies: plugins.Dependencies{GrafanaVersion: "*", Plugins: []plugins.Dependency{}},
					Backend:      true,
					Executable:   "test",
				},
				PluginDir:     filepath.Join(parentDir, "/testdata/valid-v2-pvt-signature-root-url-uri/plugin"),
				Class:         plugins.External,
				Signature:     plugins.SignatureValid,
				SignatureType: plugins.PrivateSignature,
				SignatureOrg:  "Will Browne",
				Module:        "plugins/test/module",
				BaseURL:       "public/plugins/test",
			},
		}

		l := newLoader(&plugins.Cfg{PluginsPath: filepath.Join(parentDir)})
		got, err := l.Load(context.Background(), plugins.External, paths, map[string]struct{}{})
		assert.NoError(t, err)

		if !cmp.Equal(got, expected, compareOpts) {
			t.Fatalf("Result mismatch (-want +got):\n%s", cmp.Diff(got, expected, compareOpts))
		}
	})
}

func TestLoader_Load_DuplicatePlugins(t *testing.T) {
	t.Run("Load duplicate plugin folders", func(t *testing.T) {
		pluginDir, err := filepath.Abs("../testdata/test-app")
		if err != nil {
			t.Errorf("could not construct absolute path of plugin dir")
			return
		}
		expected := []*plugins.Plugin{
			{
				JSONData: plugins.JSONData{
					ID:   "test-app",
					Type: "app",
					Name: "Test App",
					Info: plugins.Info{
						Author: plugins.InfoLink{
							Name: "Test Inc.",
							URL:  "http://test.com",
						},
						Description: "Official Grafana Test App & Dashboard bundle",
						Version:     "1.0.0",
						Links: []plugins.InfoLink{
							{Name: "Project site", URL: "http://project.com"},
							{Name: "License & Terms", URL: "http://license.com"},
						},
						Logos: plugins.Logos{
							Small: "public/plugins/test-app/img/logo_small.png",
							Large: "public/plugins/test-app/img/logo_large.png",
						},
						Screenshots: []plugins.Screenshots{
							{Path: "public/plugins/test-app/img/screenshot1.png", Name: "img1"},
							{Path: "public/plugins/test-app/img/screenshot2.png", Name: "img2"},
						},
						Updated: "2015-02-10",
					},
					Dependencies: plugins.Dependencies{
						GrafanaVersion: "3.x.x",
						Plugins: []plugins.Dependency{
							{Type: "datasource", ID: "graphite", Name: "Graphite", Version: "1.0.0"},
							{Type: "panel", ID: "graph", Name: "Graph", Version: "1.0.0"},
						},
					},
					Includes: []*plugins.Includes{
						{Name: "Nginx Connections", Path: "dashboards/connections.json", Type: "dashboard", Role: "Viewer", Slug: "nginx-connections"},
						{Name: "Nginx Memory", Path: "dashboards/memory.json", Type: "dashboard", Role: "Viewer", Slug: "nginx-memory"},
						{Name: "Nginx Panel", Type: "panel", Role: "Viewer", Slug: "nginx-panel"},
						{Name: "Nginx Datasource", Type: "datasource", Role: "Viewer", Slug: "nginx-datasource"},
					},
					Backend: false,
				},
				PluginDir:     pluginDir,
				Class:         plugins.External,
				Signature:     plugins.SignatureValid,
				SignatureType: plugins.GrafanaSignature,
				SignatureOrg:  "Grafana Labs",
				Module:        "plugins/test-app/module",
				BaseURL:       "public/plugins/test-app",
			},
		}

		l := newLoader(&plugins.Cfg{
			PluginsPath: filepath.Dir(pluginDir),
		})

		got, err := l.Load(context.Background(), plugins.External, []string{pluginDir, pluginDir}, map[string]struct{}{})
		assert.NoError(t, err)

		if !cmp.Equal(got, expected, compareOpts) {
			t.Fatalf("Result mismatch (-want +got):\n%s", cmp.Diff(got, expected, compareOpts))
		}
	})
}

func TestLoader_loadNestedPlugins(t *testing.T) {
	parentDir, err := filepath.Abs("../")
	if err != nil {
		t.Errorf("could not construct absolute path of root dir")
		return
	}
	parent := &plugins.Plugin{
		JSONData: plugins.JSONData{
			ID:   "test-ds",
			Type: "datasource",
			Name: "Parent",
			Info: plugins.Info{
				Author: plugins.InfoLink{
					Name: "Grafana Labs",
					URL:  "http://grafana.com",
				},
				Logos: plugins.Logos{
					Small: "public/img/icn-datasource.svg",
					Large: "public/img/icn-datasource.svg",
				},
				Description: "Parent plugin",
				Version:     "1.0.0",
				Updated:     "2020-10-20",
			},
			Dependencies: plugins.Dependencies{
				GrafanaVersion: "*",
				Plugins:        []plugins.Dependency{},
			},
			Backend: true,
		},
		Module:        "plugins/test-ds/module",
		BaseURL:       "public/plugins/test-ds",
		PluginDir:     filepath.Join(parentDir, "testdata/nested-plugins/parent"),
		Signature:     plugins.SignatureValid,
		SignatureType: plugins.GrafanaSignature,
		SignatureOrg:  "Grafana Labs",
		Class:         plugins.External,
	}

	child := &plugins.Plugin{
		JSONData: plugins.JSONData{
			ID:   "test-panel",
			Type: "panel",
			Name: "Child",
			Info: plugins.Info{
				Author: plugins.InfoLink{
					Name: "Grafana Labs",
					URL:  "http://grafana.com",
				},
				Logos: plugins.Logos{
					Small: "public/img/icn-panel.svg",
					Large: "public/img/icn-panel.svg",
				},
				Description: "Child plugin",
				Version:     "1.0.1",
				Updated:     "2020-10-30",
			},
			Dependencies: plugins.Dependencies{
				GrafanaVersion: "*",
				Plugins:        []plugins.Dependency{},
			},
		},
		Module:        "plugins/test-panel/module",
		BaseURL:       "public/plugins/test-panel",
		PluginDir:     filepath.Join(parentDir, "testdata/nested-plugins/parent/nested"),
		Signature:     plugins.SignatureValid,
		SignatureType: plugins.GrafanaSignature,
		SignatureOrg:  "Grafana Labs",
		Class:         plugins.External,
	}

	parent.Children = []*plugins.Plugin{child}
	child.Parent = parent

	t.Run("Load nested External plugins", func(t *testing.T) {
		expected := []*plugins.Plugin{parent, child}
		l := newLoader(&plugins.Cfg{
			PluginsPath: parentDir,
		})

		got, err := l.Load(context.Background(), plugins.External, []string{"../testdata/nested-plugins"}, map[string]struct{}{})
		assert.NoError(t, err)

		// to ensure we can compare with expected
		sort.SliceStable(got, func(i, j int) bool {
			return got[i].ID < got[j].ID
		})

		if !cmp.Equal(got, expected, compareOpts) {
			t.Fatalf("Result mismatch (-want +got):\n%s", cmp.Diff(got, expected, compareOpts))
		}
	})

	t.Run("Load will exclude plugins that already exist", func(t *testing.T) {
		// parent/child links will not be created when either plugins are provided in the existingPlugins map
		parent.Children = nil
		expected := []*plugins.Plugin{parent}

		l := newLoader(&plugins.Cfg{
			PluginsPath: parentDir,
		})

		got, err := l.Load(context.Background(), plugins.External, []string{"../testdata/nested-plugins"}, map[string]struct{}{
			"test-panel": {},
		})
		assert.NoError(t, err)

		// to ensure we can compare with expected
		sort.SliceStable(got, func(i, j int) bool {
			return got[i].ID < got[j].ID
		})

		if !cmp.Equal(got, expected, compareOpts) {
			t.Fatalf("Result mismatch (-want +got):\n%s", cmp.Diff(got, expected, compareOpts))
		}
	})
}

func TestLoader_readPluginJSON(t *testing.T) {
	tests := []struct {
		name       string
		pluginPath string
		expected   plugins.JSONData
		failed     bool
	}{
		{
			name:       "Valid plugin",
			pluginPath: "../testdata/test-app/plugin.json",
			expected: plugins.JSONData{
				ID:   "test-app",
				Type: "app",
				Name: "Test App",
				Info: plugins.Info{
					Author: plugins.InfoLink{
						Name: "Test Inc.",
						URL:  "http://test.com",
					},
					Description: "Official Grafana Test App & Dashboard bundle",
					Version:     "1.0.0",
					Links: []plugins.InfoLink{
						{Name: "Project site", URL: "http://project.com"},
						{Name: "License & Terms", URL: "http://license.com"},
					},
					Logos: plugins.Logos{
						Small: "img/logo_small.png",
						Large: "img/logo_large.png",
					},
					Screenshots: []plugins.Screenshots{
						{Path: "img/screenshot1.png", Name: "img1"},
						{Path: "img/screenshot2.png", Name: "img2"},
					},
					Updated: "2015-02-10",
				},
				Dependencies: plugins.Dependencies{
					GrafanaVersion: "3.x.x",
					Plugins: []plugins.Dependency{
						{Type: "datasource", ID: "graphite", Name: "Graphite", Version: "1.0.0"},
						{Type: "panel", ID: "graph", Name: "Graph", Version: "1.0.0"},
					},
				},
				Includes: []*plugins.Includes{
					{Name: "Nginx Connections", Path: "dashboards/connections.json", Type: "dashboard", Role: models.ROLE_VIEWER},
					{Name: "Nginx Memory", Path: "dashboards/memory.json", Type: "dashboard", Role: models.ROLE_VIEWER},
					{Name: "Nginx Panel", Type: "panel", Role: models.ROLE_VIEWER},
					{Name: "Nginx Datasource", Type: "datasource", Role: models.ROLE_VIEWER},
				},
				Backend: false,
			},
		},
		{
			name:       "Invalid plugin JSON",
			pluginPath: "../testdata/invalid-plugin-json/plugin.json",
			failed:     true,
		},
		{
			name:       "Non-existing JSON file",
			pluginPath: "nonExistingFile.json",
			failed:     true,
		},
	}

	l := newLoader(nil)
	for _, tt := range tests {
		t.Run(tt.name, func(t *testing.T) {
			got, err := l.readPluginJSON(tt.pluginPath)
			if (err != nil) && !tt.failed {
				t.Errorf("readPluginJSON() error = %v, failed %v", err, tt.failed)
				return
			}
			if !cmp.Equal(got, tt.expected, compareOpts) {
				t.Errorf("Unexpected pluginJSONData: %v", cmp.Diff(got, tt.expected, compareOpts))
			}
		})
	}
}

func Test_validatePluginJSON(t *testing.T) {
	type args struct {
		data plugins.JSONData
	}
	tests := []struct {
		name string
		args args
		err  error
	}{
		{
			name: "Valid case",
			args: args{
				data: plugins.JSONData{
					ID:   "grafana-plugin-id",
					Type: plugins.DataSource,
				},
			},
		},
		{
			name: "Invalid plugin ID",
			args: args{
				data: plugins.JSONData{
					Type: plugins.Panel,
				},
			},
			err: ErrInvalidPluginJSON,
		},
		{
			name: "Invalid plugin type",
			args: args{
				data: plugins.JSONData{
					ID:   "grafana-plugin-id",
					Type: "test",
				},
			},
			err: ErrInvalidPluginJSON,
		},
	}
	for _, tt := range tests {
		t.Run(tt.name, func(t *testing.T) {
			if err := validatePluginJSON(tt.args.data); !errors.Is(err, tt.err) {
				t.Errorf("validatePluginJSON() = %v, want %v", err, tt.err)
			}
		})
	}
}

func Test_setPathsBasedOnApp(t *testing.T) {
	t.Run("When setting paths based on core plugin on Windows", func(t *testing.T) {
		child := &plugins.Plugin{
			PluginDir: "c:\\grafana\\public\\app\\plugins\\app\\testdata\\datasources\\datasource",
		}
		parent := &plugins.Plugin{
			JSONData: plugins.JSONData{
				ID: "testdata",
			},
			Class:     plugins.Core,
			PluginDir: "c:\\grafana\\public\\app\\plugins\\app\\testdata",
			BaseURL:   "public/app/plugins/app/testdata",
		}

		setChildModule(parent, child)

		assert.Equal(t, "app/plugins/app/testdata/datasources/datasource/module", child.Module)
		assert.Equal(t, "testdata", child.IncludedInAppID)
		assert.Equal(t, "public/app/plugins/app/testdata", child.BaseURL)
	})
}

func newLoader(cfg *plugins.Cfg) *Loader {
	return &Loader{
		cfg:                cfg,
<<<<<<< HEAD
		pluginFinder:       finder.New(cfg),
		pluginInitializer:  initializer.New(cfg, provider.ProvideService(&provider.CoreRegistry{}), &fakeLicensingService{}),
=======
		pluginFinder:       finder.New(),
		pluginInitializer:  initializer.New(cfg, &provider.Service{}, &fakeLicensingService{}),
>>>>>>> e8c0bcc3
		signatureValidator: signature.NewValidator(&signature.UnsignedPluginAuthorizer{Cfg: cfg}),
		errs:               make(map[string]*plugins.SignatureError),
		log:                &fakeLogger{},
	}
}

type fakeLicensingService struct {
	edition    string
	hasLicense bool
	tokenRaw   string
}

func (t *fakeLicensingService) HasLicense() bool {
	return t.hasLicense
}

func (t *fakeLicensingService) Expiry() int64 {
	return 0
}

func (t *fakeLicensingService) Edition() string {
	return t.edition
}

func (t *fakeLicensingService) StateInfo() string {
	return ""
}

func (t *fakeLicensingService) ContentDeliveryPrefix() string {
	return ""
}

func (t *fakeLicensingService) LicenseURL(_ bool) string {
	return ""
}

func (t *fakeLicensingService) HasValidLicense() bool {
	return false
}

func (t *fakeLicensingService) Environment() map[string]string {
	return map[string]string{"GF_ENTERPRISE_LICENSE_TEXT": t.tokenRaw}
}

type fakeLogger struct {
	log.Logger
}

func (fl fakeLogger) New(_ ...interface{}) log15.Logger {
	return fakeLogger{}
}

func (fl fakeLogger) Info(_ string, _ ...interface{}) {

}

func (fl fakeLogger) Debug(_ string, _ ...interface{}) {

}

func (fl fakeLogger) Warn(_ string, _ ...interface{}) {

}<|MERGE_RESOLUTION|>--- conflicted
+++ resolved
@@ -853,13 +853,8 @@
 func newLoader(cfg *plugins.Cfg) *Loader {
 	return &Loader{
 		cfg:                cfg,
-<<<<<<< HEAD
-		pluginFinder:       finder.New(cfg),
+		pluginFinder:       finder.New(),
 		pluginInitializer:  initializer.New(cfg, provider.ProvideService(&provider.CoreRegistry{}), &fakeLicensingService{}),
-=======
-		pluginFinder:       finder.New(),
-		pluginInitializer:  initializer.New(cfg, &provider.Service{}, &fakeLicensingService{}),
->>>>>>> e8c0bcc3
 		signatureValidator: signature.NewValidator(&signature.UnsignedPluginAuthorizer{Cfg: cfg}),
 		errs:               make(map[string]*plugins.SignatureError),
 		log:                &fakeLogger{},
