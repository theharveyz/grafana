--- conflicted
+++ resolved
@@ -3,10 +3,6 @@
 import (
 	"context"
 	"net/http"
-<<<<<<< HEAD
-=======
-	"os"
->>>>>>> 155487bf
 	"path/filepath"
 	"sync"
 	"testing"
@@ -408,8 +404,6 @@
 						require.Equal(t, "All good", res.Message)
 						require.Equal(t, json, res.JSONDetails)
 					})
-<<<<<<< HEAD
-=======
 
 					t.Run("Call resource should return expected response", func(t *testing.T) {
 						ctx.pluginClient.CallResourceHandlerFunc = func(ctx context.Context,
@@ -425,7 +419,6 @@
 						require.NotNil(t, sender.resp)
 						require.Equal(t, http.StatusOK, sender.resp.Status)
 					})
->>>>>>> 155487bf
 				})
 			})
 		})
@@ -595,21 +588,13 @@
 	plugins.Loader
 }
 
-<<<<<<< HEAD
 func (l *fakeLoader) Load(_ context.Context, _ plugins.Class, paths []string, _ map[string]struct{}) ([]*plugins.Plugin, error) {
-=======
-func (l *fakeLoader) Load(paths []string, _ map[string]struct{}) ([]*plugins.Plugin, error) {
->>>>>>> 155487bf
 	l.loadedPaths = append(l.loadedPaths, paths...)
 
 	return l.mockedLoadedPlugins, nil
 }
 
-<<<<<<< HEAD
 func (l *fakeLoader) LoadWithFactory(_ context.Context, _ plugins.Class, path string, _ backendplugin.PluginFactoryFunc) (*plugins.Plugin, error) {
-=======
-func (l *fakeLoader) LoadWithFactory(path string, _ backendplugin.PluginFactoryFunc) (*plugins.Plugin, error) {
->>>>>>> 155487bf
 	l.loadedPaths = append(l.loadedPaths, path)
 
 	return l.mockedFactoryLoadedPlugin, nil
