--- conflicted
+++ resolved
@@ -39,12 +39,8 @@
 	if err := RegisterRoles(ac); err != nil {
 		s.log.Error("Failed to register roles", "error", err)
 	}
-<<<<<<< HEAD
 
-	serviceaccountsAPI := api.NewServiceAccountsAPI(s, ac, routeRegister)
-=======
 	serviceaccountsAPI := api.NewServiceAccountsAPI(s, ac, routeRegister, s.store)
->>>>>>> 13fdc523
 	serviceaccountsAPI.RegisterAPIEndpoints(cfg)
 
 	return s, nil
