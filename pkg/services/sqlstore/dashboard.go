--- conflicted
+++ resolved
@@ -43,35 +43,6 @@
 
 	var existingByTitleAndFolder m.Dashboard
 
-<<<<<<< HEAD
-			// do not allow plugin dashboard updates without overwrite flag
-			if existing.PluginId != "" && cmd.Overwrite == false {
-				return m.UpdatePluginDashboardError{PluginId: existing.PluginId}
-			}
-
-			dash.Created = existing.Created
-			dash.CreatedBy = existing.CreatedBy
-		} else if dash.Uid != "" {
-			var sameUid m.Dashboard
-			sameUidExists, err := sess.Where("org_id=? AND uid=?", dash.OrgId, dash.Uid).Get(&sameUid)
-			if err != nil {
-				return err
-			}
-
-			if sameUidExists {
-				// another dashboard with same uid
-				if dash.Id != sameUid.Id {
-					if cmd.Overwrite {
-						dash.Id = sameUid.Id
-						dash.Version = sameUid.Version
-					} else {
-						return m.ErrDashboardWithSameUIDExists
-					}
-				} else {
-					dash.Created = sameUid.Created
-					dash.CreatedBy = sameUid.CreatedBy
-				}
-=======
 	dashWithTitleAndFolderExists, err := sess.Where("org_id=? AND slug=? AND (is_folder=? OR folder_id=?)", dash.OrgId, dash.Slug, dialect.BooleanStr(true), dash.FolderId).Get(&existingByTitleAndFolder)
 	if err != nil {
 		return err
@@ -85,11 +56,12 @@
 
 			if !existingByTitleAndFolder.IsFolder && cmd.IsFolder {
 				return m.ErrDashboardFolderWithSameNameAsDashboard
->>>>>>> 5af2d09f
 			}
 
 			if cmd.Overwrite {
 				dash.Id = existingByTitleAndFolder.Id
+				dash.Created = existingByTitleAndFolder.Created
+				dash.CreatedBy = existingByTitleAndFolder.CreatedBy
 				dash.Version = existingByTitleAndFolder.Version
 
 				if dash.Uid == "" {
@@ -195,6 +167,9 @@
 			return m.ErrDashboardNotFound
 		}
 
+		dash.Created = existingById.Created
+		dash.CreatedBy = existingById.CreatedBy
+
 		if dash.Uid == "" {
 			dash.Uid = existingById.Uid
 		}
@@ -222,6 +197,8 @@
 
 	if !dashWithIdExists && dashWithUidExists {
 		dash.Id = existingByUid.Id
+		dash.Created = existingByUid.Created
+		dash.CreatedBy = existingByUid.CreatedBy
 		existing = existingByUid
 	}
 
@@ -237,12 +214,7 @@
 		} else {
 			return m.ErrDashboardVersionMismatch
 		}
-<<<<<<< HEAD
-
-		cmd.Result = dash
-=======
-	}
->>>>>>> 5af2d09f
+	}
 
 	// do not allow plugin dashboard updates without overwrite flag
 	if existing.PluginId != "" && cmd.Overwrite == false {
@@ -437,9 +409,9 @@
 
 	if query.SignedInUser.OrgRole == m.ROLE_ADMIN {
 		sql := `SELECT distinct d.id, d.title
-<<<<<<< HEAD
-		FROM dashboard AS d WHERE d.is_folder = ?`
+		FROM dashboard AS d WHERE d.is_folder = ? AND d.org_id = ?`
 		params = append(params, dialect.BooleanStr(true))
+		params = append(params, query.OrgId)
 
 		if len(query.Title) > 0 {
 			sql += " AND d.title " + dialect.LikeStr() + " ?"
@@ -449,12 +421,6 @@
 		sql += ` ORDER BY d.title ASC`
 
 		err = x.Sql(sql, params...).Find(&query.Result)
-=======
-		FROM dashboard AS d WHERE d.is_folder = ? AND d.org_id = ?
-		ORDER BY d.title ASC`
-
-		err = x.Sql(sql, dialect.BooleanStr(true), query.OrgId).Find(&query.Result)
->>>>>>> 5af2d09f
 	} else {
 		sql := `SELECT distinct d.id, d.title
 		FROM dashboard AS d
