--- conflicted
+++ resolved
@@ -34,11 +34,7 @@
 
 var ErrInvalidHttpMode = errors.New("'httpMode' should be either 'GET' or 'POST'")
 
-<<<<<<< HEAD
-func ProvideService(httpClient httpclient.Provider, pluginStore plugins.Store, cfg *setting.Cfg) (*Service, error) {
-=======
 func ProvideService(cfg *setting.Cfg, httpClient httpclient.Provider, pluginStore plugins.Store) (*Service, error) {
->>>>>>> e4ba5f17
 	im := datasource.NewInstanceManager(newInstanceSettings(httpClient))
 	s := &Service{
 		QueryParser:    &InfluxdbQueryParser{},
@@ -51,11 +47,7 @@
 		QueryDataHandler: s,
 	})
 
-<<<<<<< HEAD
-	resolver := plugins.CoreBackendPluginPathResolver(cfg, pluginID)
-=======
 	resolver := plugins.CoreDataSourcePathResolver(cfg, pluginID)
->>>>>>> e4ba5f17
 	if err := pluginStore.AddWithFactory(context.Background(), pluginID, factory, resolver); err != nil {
 		s.glog.Error("Failed to register plugin", "error", err)
 		return nil, err
