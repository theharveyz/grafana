package graphite

import (
	"context"
	"encoding/json"
	"errors"
	"fmt"
	"io/ioutil"
	"net/http"
	"net/url"
	"path"
	"regexp"
	"strconv"
	"strings"
	"time"

	"golang.org/x/net/context/ctxhttp"

	"github.com/grafana/grafana-plugin-sdk-go/backend"
	"github.com/grafana/grafana-plugin-sdk-go/backend/datasource"
	"github.com/grafana/grafana-plugin-sdk-go/backend/instancemgmt"
	"github.com/grafana/grafana-plugin-sdk-go/data"
	"github.com/opentracing/opentracing-go"

	"github.com/grafana/grafana/pkg/components/simplejson"
	"github.com/grafana/grafana/pkg/infra/httpclient"
	"github.com/grafana/grafana/pkg/infra/log"
	"github.com/grafana/grafana/pkg/plugins"
	"github.com/grafana/grafana/pkg/plugins/backendplugin/coreplugin"
	"github.com/grafana/grafana/pkg/setting"
	"github.com/grafana/grafana/pkg/tsdb/legacydata"
)

type Service struct {
	logger log.Logger
	im     instancemgmt.InstanceManager
}

const (
	pluginID             = "graphite"
	TargetFullModelField = "targetFull"
	TargetModelField     = "target"
)

<<<<<<< HEAD
func ProvideService(httpClientProvider httpclient.Provider, pluginStore plugins.Store, cfg *setting.Cfg) (*Service, error) {
=======
func ProvideService(cfg *setting.Cfg, httpClientProvider httpclient.Provider, pluginStore plugins.Store) (*Service, error) {
>>>>>>> e4ba5f17
	s := &Service{
		logger: log.New("tsdb.graphite"),
		im:     datasource.NewInstanceManager(newInstanceSettings(httpClientProvider)),
	}

	factory := coreplugin.New(backend.ServeOpts{
		QueryDataHandler: s,
	})

<<<<<<< HEAD
	resolver := plugins.CoreBackendPluginPathResolver(cfg, pluginID)
=======
	resolver := plugins.CoreDataSourcePathResolver(cfg, pluginID)
>>>>>>> e4ba5f17
	if err := pluginStore.AddWithFactory(context.Background(), pluginID, factory, resolver); err != nil {
		s.logger.Error("Failed to register plugin", "error", err)
		return nil, err
	}

	return s, nil
}

type datasourceInfo struct {
	HTTPClient *http.Client
	URL        string
	Id         int64
}

func newInstanceSettings(httpClientProvider httpclient.Provider) datasource.InstanceFactoryFunc {
	return func(settings backend.DataSourceInstanceSettings) (instancemgmt.Instance, error) {
		opts, err := settings.HTTPClientOptions()
		if err != nil {
			return nil, err
		}

		client, err := httpClientProvider.New(opts)
		if err != nil {
			return nil, err
		}

		model := datasourceInfo{
			HTTPClient: client,
			URL:        settings.URL,
			Id:         settings.ID,
		}

		return model, nil
	}
}

func (s *Service) getDSInfo(pluginCtx backend.PluginContext) (*datasourceInfo, error) {
	i, err := s.im.Get(pluginCtx)
	if err != nil {
		return nil, err
	}
	instance := i.(datasourceInfo)
	return &instance, nil
}

func (s *Service) QueryData(ctx context.Context, req *backend.QueryDataRequest) (*backend.QueryDataResponse, error) {
	if len(req.Queries) == 0 {
		return nil, fmt.Errorf("query contains no queries")
	}

	// get datasource info from context
	dsInfo, err := s.getDSInfo(req.PluginContext)
	if err != nil {
		return nil, err
	}

	// take the first query in the request list, since all query should share the same timerange
	q := req.Queries[0]

	/*
		graphite doc about from and until, with sdk we are getting absolute instead of relative time
		https://graphite-api.readthedocs.io/en/latest/api.html#from-until
	*/
	from, until := epochMStoGraphiteTime(q.TimeRange)
	formData := url.Values{
		"from":          []string{from},
		"until":         []string{until},
		"format":        []string{"json"},
		"maxDataPoints": []string{"500"},
	}

	// Calculate and get the last target of Graphite Request
	var target string
	emptyQueries := make([]string, 0)
	for _, query := range req.Queries {
		model, err := simplejson.NewJson(query.JSON)
		if err != nil {
			return nil, err
		}
		s.logger.Debug("graphite", "query", model)
		currTarget := ""
		if fullTarget, err := model.Get(TargetFullModelField).String(); err == nil {
			currTarget = fullTarget
		} else {
			currTarget = model.Get(TargetModelField).MustString()
		}
		if currTarget == "" {
			s.logger.Debug("graphite", "empty query target", model)
			emptyQueries = append(emptyQueries, fmt.Sprintf("Query: %v has no target", model))
			continue
		}
		target = fixIntervalFormat(currTarget)
	}

	var result = backend.QueryDataResponse{}

	if target == "" {
		s.logger.Error("No targets in query model", "models without targets", strings.Join(emptyQueries, "\n"))
		return &result, errors.New("no query target found for the alert rule")
	}

	formData["target"] = []string{target}

	if setting.Env == setting.Dev {
		s.logger.Debug("Graphite request", "params", formData)
	}

	graphiteReq, err := s.createRequest(dsInfo, formData)
	if err != nil {
		return &result, err
	}

	span, ctx := opentracing.StartSpanFromContext(ctx, "graphite query")
	span.SetTag("target", target)
	span.SetTag("from", from)
	span.SetTag("until", until)
	span.SetTag("datasource_id", dsInfo.Id)
	span.SetTag("org_id", req.PluginContext.OrgID)

	defer span.Finish()

	if err := opentracing.GlobalTracer().Inject(
		span.Context(),
		opentracing.HTTPHeaders,
		opentracing.HTTPHeadersCarrier(graphiteReq.Header)); err != nil {
		return &result, err
	}

	res, err := ctxhttp.Do(ctx, dsInfo.HTTPClient, graphiteReq)
	if err != nil {
		return &result, err
	}

	frames, err := s.toDataFrames(res)
	if err != nil {
		return &result, err
	}

	result = backend.QueryDataResponse{
		Responses: make(backend.Responses),
	}

	result.Responses["A"] = backend.DataResponse{
		Frames: frames,
	}

	return &result, nil
}

func (s *Service) parseResponse(res *http.Response) ([]TargetResponseDTO, error) {
	body, err := ioutil.ReadAll(res.Body)
	if err != nil {
		return nil, err
	}
	defer func() {
		if err := res.Body.Close(); err != nil {
			s.logger.Warn("Failed to close response body", "err", err)
		}
	}()

	if res.StatusCode/100 != 2 {
		s.logger.Info("Request failed", "status", res.Status, "body", string(body))
		return nil, fmt.Errorf("request failed, status: %s", res.Status)
	}

	var data []TargetResponseDTO
	err = json.Unmarshal(body, &data)
	if err != nil {
		s.logger.Info("Failed to unmarshal graphite response", "error", err, "status", res.Status, "body", string(body))
		return nil, err
	}

	return data, nil
}

func (s *Service) toDataFrames(response *http.Response) (frames data.Frames, error error) {
	responseData, err := s.parseResponse(response)
	if err != nil {
		return nil, err
	}

	frames = data.Frames{}
	for _, series := range responseData {
		timeVector := make([]time.Time, 0, len(series.DataPoints))
		values := make([]*float64, 0, len(series.DataPoints))
		name := series.Target

		for _, dataPoint := range series.DataPoints {
			var timestamp, value, err = parseDataTimePoint(dataPoint)
			if err != nil {
				return nil, err
			}
			timeVector = append(timeVector, timestamp)
			values = append(values, value)
		}

		tags := make(map[string]string)
		for name, value := range series.Tags {
			switch value := value.(type) {
			case string:
				tags[name] = value
			case float64:
				tags[name] = strconv.FormatFloat(value, 'f', -1, 64)
			}
		}

		frames = append(frames, data.NewFrame(name,
			data.NewField("time", nil, timeVector),
			data.NewField("value", tags, values).SetConfig(&data.FieldConfig{DisplayNameFromDS: name})))

		if setting.Env == setting.Dev {
			s.logger.Debug("Graphite response", "target", series.Target, "datapoints", len(series.DataPoints))
		}
	}
	return frames, nil
}

func (s *Service) createRequest(dsInfo *datasourceInfo, data url.Values) (*http.Request, error) {
	u, err := url.Parse(dsInfo.URL)
	if err != nil {
		return nil, err
	}
	u.Path = path.Join(u.Path, "render")

	req, err := http.NewRequest(http.MethodPost, u.String(), strings.NewReader(data.Encode()))
	if err != nil {
		s.logger.Info("Failed to create request", "error", err)
		return nil, fmt.Errorf("failed to create request: %w", err)
	}

	req.Header.Set("Content-Type", "application/x-www-form-urlencoded")
	return req, err
}

func fixIntervalFormat(target string) string {
	rMinute := regexp.MustCompile(`'(\d+)m'`)
	target = rMinute.ReplaceAllStringFunc(target, func(m string) string {
		return strings.ReplaceAll(m, "m", "min")
	})
	rMonth := regexp.MustCompile(`'(\d+)M'`)
	target = rMonth.ReplaceAllStringFunc(target, func(M string) string {
		return strings.ReplaceAll(M, "M", "mon")
	})
	return target
}

func epochMStoGraphiteTime(tr backend.TimeRange) (string, string) {
	return fmt.Sprintf("%d", tr.From.UTC().Unix()), fmt.Sprintf("%d", tr.To.UTC().Unix())
}

/**
 * Graphite should always return timestamp as a number but values might be nil when data is missing
 */
func parseDataTimePoint(dataTimePoint legacydata.DataTimePoint) (time.Time, *float64, error) {
	if !dataTimePoint[1].Valid {
		return time.Time{}, nil, errors.New("failed to parse data point timestamp")
	}

	timestamp := time.Unix(int64(dataTimePoint[1].Float64), 0).UTC()

	if dataTimePoint[0].Valid {
		var value = new(float64)
		*value = dataTimePoint[0].Float64
		return timestamp, value, nil
	} else {
		return timestamp, nil, nil
	}
}<|MERGE_RESOLUTION|>--- conflicted
+++ resolved
@@ -42,11 +42,7 @@
 	TargetModelField     = "target"
 )
 
-<<<<<<< HEAD
-func ProvideService(httpClientProvider httpclient.Provider, pluginStore plugins.Store, cfg *setting.Cfg) (*Service, error) {
-=======
 func ProvideService(cfg *setting.Cfg, httpClientProvider httpclient.Provider, pluginStore plugins.Store) (*Service, error) {
->>>>>>> e4ba5f17
 	s := &Service{
 		logger: log.New("tsdb.graphite"),
 		im:     datasource.NewInstanceManager(newInstanceSettings(httpClientProvider)),
@@ -56,11 +52,7 @@
 		QueryDataHandler: s,
 	})
 
-<<<<<<< HEAD
-	resolver := plugins.CoreBackendPluginPathResolver(cfg, pluginID)
-=======
 	resolver := plugins.CoreDataSourcePathResolver(cfg, pluginID)
->>>>>>> e4ba5f17
 	if err := pluginStore.AddWithFactory(context.Background(), pluginID, factory, resolver); err != nil {
 		s.logger.Error("Failed to register plugin", "error", err)
 		return nil, err
