--- conflicted
+++ resolved
@@ -52,11 +52,7 @@
 		QueryDataHandler: s,
 	})
 
-<<<<<<< HEAD
-	resolver := plugins.CoreBackendPluginPathResolver(cfg, pluginID)
-=======
 	resolver := plugins.CoreDataSourcePathResolver(cfg, pluginID)
->>>>>>> e4ba5f17
 	if err := pluginStore.AddWithFactory(context.Background(), pluginID, factory, resolver); err != nil {
 		logger.Error("Failed to register plugin", "error", err)
 	}
