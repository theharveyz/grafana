{
  "author": {
    "name": "Torkel Ödegaard",
    "company": "Grafana Labs"
  },
  "name": "grafana",
  "version": "4.6.0-pre1",
  "repository": {
    "type": "git",
    "url": "http://github.com/grafana/grafana.git"
  },
  "devDependencies": {
    "@types/d3": "^4.10.1",
    "@types/enzyme": "^2.8.9",
    "@types/node": "^8.0.31",
    "@types/react": "^16.0.5",
    "@types/react-dom": "^15.5.4",
    "angular-mocks": "^1.6.6",
    "autoprefixer": "^6.4.0",
    "awesome-typescript-loader": "^3.2.3",
    "babel-core": "^6.26.0",
    "babel-loader": "^7.1.2",
    "babel-preset-es2015": "^6.24.1",
    "css-loader": "^0.28.7",
    "enzyme": "^3.0.0",
    "enzyme-adapter-react-16": "^1.0.0",
    "es6-promise": "^3.0.2",
    "es6-shim": "^0.35.3",
    "expect.js": "~0.2.0",
    "expose-loader": "^0.7.3",
    "extract-text-webpack-plugin": "^3.0.0",
    "file-loader": "^0.11.2",
    "gaze": "^1.1.2",
    "glob": "~7.0.0",
    "grunt": "1.0.1",
    "grunt-angular-templates": "^1.1.0",
    "grunt-cli": "~1.2.0",
    "grunt-contrib-clean": "~1.0.0",
    "grunt-contrib-compress": "^1.3.0",
    "grunt-contrib-concat": "^1.0.1",
    "grunt-contrib-copy": "~1.0.0",
    "grunt-contrib-cssmin": "~1.0.2",
    "grunt-contrib-jshint": "~1.1.0",
    "grunt-exec": "^1.0.1",
    "grunt-jscs": "3.0.1",
    "grunt-karma": "~2.0.0",
    "grunt-notify": "^0.4.5",
    "grunt-postcss": "^0.8.0",
    "grunt-sass": "^2.0.0",
    "grunt-sass-lint": "^0.2.2",
    "grunt-usemin": "3.1.1",
    "grunt-webpack": "^3.0.2",
    "html-loader": "^0.5.1",
    "html-webpack-plugin": "^2.30.1",
    "husky": "^0.14.3",
    "jshint-stylish": "~2.2.1",
    "json-loader": "^0.5.7",
    "karma": "1.7.0",
    "karma-chrome-launcher": "~2.2.0",
    "karma-coverage": "1.1.1",
    "karma-expect": "~1.1.3",
    "karma-mocha": "~1.3.0",
    "karma-phantomjs-launcher": "1.0.4",
    "karma-sinon": "^1.0.5",
    "karma-sourcemap-loader": "^0.3.7",
    "karma-webpack": "^2.0.4",
    "lint-staged": "^4.2.3",
    "load-grunt-tasks": "3.5.2",
    "mocha": "^4.0.1",
    "ng-annotate-loader": "^0.6.1",
    "ng-annotate-webpack-plugin": "^0.2.1-pre",
    "ngtemplate-loader": "^2.0.1",
    "npm": "^5.4.2",
    "phantomjs-prebuilt": "^2.1.15",
    "postcss-browser-reporter": "^0.5.0",
    "postcss-loader": "^2.0.6",
    "postcss-reporter": "^5.0.0",
    "prettier": "1.7.3",
    "react-test-renderer": "^16.0.0",
    "sass-lint": "^1.10.2",
    "sass-loader": "^6.0.6",
    "sinon": "1.17.6",
    "systemjs": "0.20.19",
    "systemjs-plugin-css": "^0.1.36",
    "ts-loader": "^2.3.7",
    "tslint": "^5.7.0",
    "tslint-loader": "^3.5.3",
    "typescript": "^2.5.2",
    "webpack": "^3.6.0",
    "webpack-bundle-analyzer": "^2.9.0",
    "webpack-cleanup-plugin": "^0.5.1",
    "webpack-merge": "^4.1.0",
<<<<<<< HEAD
    "zone.js": "^0.7.2",
    "awesome-typescript-loader": "^3.2.3",
    "angular-mocks": "^1.6.6",
    "karma-sinon": "^1.0.5",
    "npm": "^5.4.2"
=======
    "zone.js": "^0.7.2"
>>>>>>> 68829a82
  },
  "scripts": {
    "dev": "./node_modules/.bin/webpack --progress --colors --config scripts/webpack/webpack.dev.js",
    "watch": "./node_modules/.bin/webpack --progress --colors --watch --config scripts/webpack/webpack.dev.js",
    "build": "./node_modules/.bin/grunt build",
    "test": "./node_modules/.bin/grunt test",
    "lint": "./node_modules/.bin/tslint -c tslint.json --project tsconfig.json --type-check",
    "watch-test": "./node_modules/grunt-cli/bin/grunt karma:dev"
  },
  "license": "Apache-2.0",
  "dependencies": {
    "angular": "^1.6.6",
    "angular-bindonce": "^0.3.1",
    "angular-mocks": "^1.6.6",
    "angular-native-dragdrop": "^1.2.2",
    "angular-route": "^1.6.6",
    "angular-sanitize": "^1.6.6",
    "babel-polyfill": "^6.26.0",
    "brace": "^0.10.0",
    "clipboard": "^1.7.1",
    "eventemitter3": "^2.0.2",
    "gridstack": "https://github.com/grafana/gridstack.js#grafana",
    "gemini-scrollbar": "https://github.com/grafana/gemini-scrollbar#grafana",
    "file-saver": "^1.3.3",
    "jquery": "^3.2.1",
    "lodash": "^4.17.4",
    "moment": "^2.18.1",
    "mousetrap": "^1.6.0",
    "ngreact": "^0.4.1",
    "react": "^16.0.0",
    "react-dom": "^16.0.0",
    "remarkable": "^1.7.1",
    "rxjs": "^5.4.3",
    "tether": "^1.4.0",
    "tether-drop": "https://github.com/torkelo/drop",
    "tinycolor2": "^1.4.1"
  }
}<|MERGE_RESOLUTION|>--- conflicted
+++ resolved
@@ -90,15 +90,7 @@
     "webpack-bundle-analyzer": "^2.9.0",
     "webpack-cleanup-plugin": "^0.5.1",
     "webpack-merge": "^4.1.0",
-<<<<<<< HEAD
-    "zone.js": "^0.7.2",
-    "awesome-typescript-loader": "^3.2.3",
-    "angular-mocks": "^1.6.6",
-    "karma-sinon": "^1.0.5",
-    "npm": "^5.4.2"
-=======
     "zone.js": "^0.7.2"
->>>>>>> 68829a82
   },
   "scripts": {
     "dev": "./node_modules/.bin/webpack --progress --colors --config scripts/webpack/webpack.dev.js",
