--- conflicted
+++ resolved
@@ -230,11 +230,7 @@
 
 // Sidemenu
 // -------------------------
-<<<<<<< HEAD
-$side-menu-bg:            $dark-3;
-=======
 $side-menu-bg:            $black;
->>>>>>> 11f6c4eb
 $side-menu-item-hover-bg: $dark-2;
 
 // Menu dropdowns
@@ -244,14 +240,11 @@
 $menu-dropdown-border-color:  $dark-3;
 $menu-dropdown-shadow: 5px 5px 20px -5px $black;
 
-<<<<<<< HEAD
-=======
 // Breadcrumb
 // -------------------------
 $page-nav-bg: $black;
 $page-nav-shadow: 5px 5px 20px -5px $black;
 
->>>>>>> 11f6c4eb
 
 // Pagination
 // -------------------------
