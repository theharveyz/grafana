// eslint-disable-next-line lodash/import-scope
import _ from "lodash";
import * as sdk from "app/plugins/sdk";
import kbn from "app/core/utils/kbn";
import moment from "moment"; // eslint-disable-line no-restricted-imports
import angular from "angular";
import jquery from "jquery";
import * as tslib from "tslib";

// Experimental module exports
import prismjs from "prismjs";
import slate from "slate";
// @ts-ignore
import slateReact from "@grafana/slate-react";
// @ts-ignore
<<<<<<< HEAD
import slatePlain from "slate-plain-serializer";
import react from "react";
import reactDom from "react-dom";
import * as reactRedux from "react-redux";
import * as redux from "redux";

import config from "app/core/config";
import TimeSeries from "app/core/time_series2";
import TableModel from "app/core/table_model";
import { contextSrv } from "app/core/services/context_srv";
import appEvents from "app/core/app_events";
import coreModule from "app/core/core_module";
import * as flatten from "app/core/utils/flatten";
import * as ticks from "app/core/utils/ticks";
import { BackendSrv, getBackendSrv } from "app/core/services/backend_srv";
import { promiseToDigest } from "app/core/utils/promiseToDigest";
import impressionSrv from "app/core/services/impression_srv";
import builtInPlugins from "./built_in_plugins";
import * as d3 from "d3";
import * as emotion from "@emotion/css";
import * as grafanaData from "@grafana/data";
import * as grafanaUIraw from "@grafana/ui";
import * as grafanaRuntime from "@grafana/runtime";
import { GenericDataSourcePlugin } from "../datasources/settings/PluginSettings";
=======
import slatePlain from 'slate-plain-serializer';
import react from 'react';
import reactDom from 'react-dom';
import * as reactRedux from 'react-redux';
import * as redux from 'redux';

import config from 'app/core/config';
import TimeSeries from 'app/core/time_series2';
import TableModel from 'app/core/table_model';
import { coreModule } from 'app/angular/core_module';
import { appEvents, contextSrv } from 'app/core/core';
import * as flatten from 'app/core/utils/flatten';
import * as ticks from 'app/core/utils/ticks';
import { BackendSrv, getBackendSrv } from 'app/core/services/backend_srv';
import { promiseToDigest } from 'app/angular/promiseToDigest';
import impressionSrv from 'app/core/services/impression_srv';
import builtInPlugins from './built_in_plugins';
import * as d3 from 'd3';
import * as emotion from '@emotion/css';
import * as grafanaData from '@grafana/data';
import * as grafanaUIraw from '@grafana/ui';
import * as grafanaRuntime from '@grafana/runtime';
import { GenericDataSourcePlugin } from '../datasources/settings/PluginSettings';
import { locateWithCache, registerPluginInCache } from './pluginCacheBuster';
>>>>>>> 4d288cc6

// Help the 6.4 to 6.5 migration
// The base classes were moved from @grafana/ui to @grafana/data
// This exposes the same classes on both import paths
const grafanaUI = grafanaUIraw as any;
grafanaUI.PanelPlugin = grafanaData.PanelPlugin;
grafanaUI.DataSourcePlugin = grafanaData.DataSourcePlugin;
grafanaUI.AppPlugin = grafanaData.AppPlugin;
grafanaUI.DataSourceApi = grafanaData.DataSourceApi;

// rxjs
import * as rxjs from "rxjs";
import * as rxjsOperators from "rxjs/operators";
// routing
import * as reactRouter from "react-router-dom";

<<<<<<< HEAD
// add cache busting
const bust = `?_cache=${Date.now()}`;
function locate(load: { address: string }) {
  return load.address + bust;
}

grafanaRuntime.SystemJS.registry.set(
  "plugin-loader",
  grafanaRuntime.SystemJS.newModule({ locate: locate })
);
=======
grafanaRuntime.SystemJS.registry.set('plugin-loader', grafanaRuntime.SystemJS.newModule({ locate: locateWithCache }));
>>>>>>> 4d288cc6

grafanaRuntime.SystemJS.config({
  baseURL: "public",
  defaultExtension: "js",
  packages: {
    plugins: {
      defaultExtension: "js",
    },
  },
  map: {
    text: "vendor/plugin-text/text.js",
    css: "vendor/plugin-css/css.js",
  },
  meta: {
    "/*": {
      esModule: true,
      authorization: true,
      loader: "plugin-loader",
    },
  },
});

function exposeToPlugin(name: string, component: any) {
  grafanaRuntime.SystemJS.registerDynamic(
    name,
    [],
    true,
    (require: any, exports: any, module: { exports: any }) => {
      module.exports = component;
    }
  );
}

exposeToPlugin("tslib", tslib);
exposeToPlugin("@grafana/data", grafanaData);
exposeToPlugin("@grafana/ui", grafanaUI);
exposeToPlugin("@grafana/runtime", grafanaRuntime);
exposeToPlugin("lodash", _);
exposeToPlugin("moment", moment);
exposeToPlugin("jquery", jquery);
exposeToPlugin("angular", angular);
exposeToPlugin("d3", d3);
exposeToPlugin("rxjs", rxjs);
exposeToPlugin("rxjs/operators", rxjsOperators);
exposeToPlugin("react-router-dom", reactRouter);

// Experimental modules
exposeToPlugin("prismjs", prismjs);
exposeToPlugin("slate", slate);
exposeToPlugin("@grafana/slate-react", slateReact);
exposeToPlugin("slate-plain-serializer", slatePlain);
exposeToPlugin("react", react);
exposeToPlugin("react-dom", reactDom);
exposeToPlugin("react-redux", reactRedux);
exposeToPlugin("redux", redux);
exposeToPlugin("emotion", emotion);
exposeToPlugin("@emotion/css", emotion);

exposeToPlugin("app/features/dashboard/impression_store", {
  impressions: impressionSrv,
  __esModule: true,
});

/**
 * NOTE: this is added temporarily while we explore a long term solution
 * If you use this export, only use the:
 *  get/delete/post/patch/request methods
 */
exposeToPlugin("app/core/services/backend_srv", {
  BackendSrv,
  getBackendSrv,
});

exposeToPlugin("app/plugins/sdk", sdk);
exposeToPlugin("app/core/utils/datemath", grafanaData.dateMath);
exposeToPlugin("app/core/utils/flatten", flatten);
exposeToPlugin("app/core/utils/kbn", kbn);
exposeToPlugin("app/core/utils/ticks", ticks);
exposeToPlugin("app/core/utils/promiseToDigest", {
  promiseToDigest: promiseToDigest,
  __esModule: true,
});

exposeToPlugin("app/core/config", config);
exposeToPlugin("app/core/time_series", TimeSeries);
exposeToPlugin("app/core/time_series2", TimeSeries);
exposeToPlugin("app/core/table_model", TableModel);
exposeToPlugin("app/core/app_events", appEvents);
exposeToPlugin("app/core/core_module", coreModule);
exposeToPlugin("app/core/core", {
  coreModule: coreModule,
  appEvents: appEvents,
  contextSrv: contextSrv,
  __esModule: true,
});

import "vendor/flot/jquery.flot";
import "vendor/flot/jquery.flot.selection";
import "vendor/flot/jquery.flot.time";
import "vendor/flot/jquery.flot.stack";
import "vendor/flot/jquery.flot.stackpercent";
import "vendor/flot/jquery.flot.fillbelow";
import "vendor/flot/jquery.flot.crosshair";
import "vendor/flot/jquery.flot.dashes";
import "vendor/flot/jquery.flot.gauge";

const flotDeps = [
  "jquery.flot",
  "jquery.flot.pie",
  "jquery.flot.time",
  "jquery.flot.fillbelow",
  "jquery.flot.crosshair",
  "jquery.flot.stack",
  "jquery.flot.selection",
  "jquery.flot.stackpercent",
  "jquery.flot.events",
  "jquery.flot.gauge",
];

for (const flotDep of flotDeps) {
  exposeToPlugin(flotDep, { fakeDep: 1 });
}

export async function importPluginModule(path: string, version?: string): Promise<any> {
  if (version) {
    registerPluginInCache({ path, version });
  }

  const builtIn = builtInPlugins[path];
  if (builtIn) {
    // for handling dynamic imports
    if (typeof builtIn === "function") {
      return await builtIn();
    } else {
      return builtIn;
    }
  }
  return grafanaRuntime.SystemJS.import(path);
}

<<<<<<< HEAD
export function importDataSourcePlugin(
  meta: grafanaData.DataSourcePluginMeta
): Promise<GenericDataSourcePlugin> {
  return importPluginModule(meta.module).then((pluginExports) => {
=======
export function importDataSourcePlugin(meta: grafanaData.DataSourcePluginMeta): Promise<GenericDataSourcePlugin> {
  return importPluginModule(meta.module, meta.info?.version).then((pluginExports) => {
>>>>>>> 4d288cc6
    if (pluginExports.plugin) {
      const dsPlugin = pluginExports.plugin as GenericDataSourcePlugin;
      dsPlugin.meta = meta;
      return dsPlugin;
    }

    if (pluginExports.Datasource) {
      const dsPlugin = new grafanaData.DataSourcePlugin<
        grafanaData.DataSourceApi<
          grafanaData.DataQuery,
          grafanaData.DataSourceJsonData
        >,
        grafanaData.DataQuery,
        grafanaData.DataSourceJsonData
      >(pluginExports.Datasource);
      dsPlugin.setComponentsFromLegacyExports(pluginExports);
      dsPlugin.meta = meta;
      return dsPlugin;
    }

    throw new Error(
      "Plugin module is missing DataSourcePlugin or Datasource constructor export"
    );
  });
}

<<<<<<< HEAD
export function importAppPlugin(
  meta: grafanaData.PluginMeta
): Promise<grafanaData.AppPlugin> {
  return importPluginModule(meta.module).then((pluginExports) => {
    const plugin = pluginExports.plugin
      ? (pluginExports.plugin as grafanaData.AppPlugin)
      : new grafanaData.AppPlugin();
=======
export function importAppPlugin(meta: grafanaData.PluginMeta): Promise<grafanaData.AppPlugin> {
  return importPluginModule(meta.module, meta.info?.version).then((pluginExports) => {
    const plugin = pluginExports.plugin ? (pluginExports.plugin as grafanaData.AppPlugin) : new grafanaData.AppPlugin();
>>>>>>> 4d288cc6
    plugin.init(meta);
    plugin.meta = meta;
    plugin.setComponentsFromLegacyExports(pluginExports);
    return plugin;
  });
}<|MERGE_RESOLUTION|>--- conflicted
+++ resolved
@@ -1,44 +1,18 @@
 // eslint-disable-next-line lodash/import-scope
-import _ from "lodash";
-import * as sdk from "app/plugins/sdk";
-import kbn from "app/core/utils/kbn";
-import moment from "moment"; // eslint-disable-line no-restricted-imports
-import angular from "angular";
-import jquery from "jquery";
-import * as tslib from "tslib";
+import _ from 'lodash';
+import * as sdk from 'app/plugins/sdk';
+import kbn from 'app/core/utils/kbn';
+import moment from 'moment'; // eslint-disable-line no-restricted-imports
+import angular from 'angular';
+import jquery from 'jquery';
+import * as tslib from 'tslib';
 
 // Experimental module exports
-import prismjs from "prismjs";
-import slate from "slate";
+import prismjs from 'prismjs';
+import slate from 'slate';
 // @ts-ignore
-import slateReact from "@grafana/slate-react";
+import slateReact from '@grafana/slate-react';
 // @ts-ignore
-<<<<<<< HEAD
-import slatePlain from "slate-plain-serializer";
-import react from "react";
-import reactDom from "react-dom";
-import * as reactRedux from "react-redux";
-import * as redux from "redux";
-
-import config from "app/core/config";
-import TimeSeries from "app/core/time_series2";
-import TableModel from "app/core/table_model";
-import { contextSrv } from "app/core/services/context_srv";
-import appEvents from "app/core/app_events";
-import coreModule from "app/core/core_module";
-import * as flatten from "app/core/utils/flatten";
-import * as ticks from "app/core/utils/ticks";
-import { BackendSrv, getBackendSrv } from "app/core/services/backend_srv";
-import { promiseToDigest } from "app/core/utils/promiseToDigest";
-import impressionSrv from "app/core/services/impression_srv";
-import builtInPlugins from "./built_in_plugins";
-import * as d3 from "d3";
-import * as emotion from "@emotion/css";
-import * as grafanaData from "@grafana/data";
-import * as grafanaUIraw from "@grafana/ui";
-import * as grafanaRuntime from "@grafana/runtime";
-import { GenericDataSourcePlugin } from "../datasources/settings/PluginSettings";
-=======
 import slatePlain from 'slate-plain-serializer';
 import react from 'react';
 import reactDom from 'react-dom';
@@ -63,7 +37,6 @@
 import * as grafanaRuntime from '@grafana/runtime';
 import { GenericDataSourcePlugin } from '../datasources/settings/PluginSettings';
 import { locateWithCache, registerPluginInCache } from './pluginCacheBuster';
->>>>>>> 4d288cc6
 
 // Help the 6.4 to 6.5 migration
 // The base classes were moved from @grafana/ui to @grafana/data
@@ -75,84 +48,66 @@
 grafanaUI.DataSourceApi = grafanaData.DataSourceApi;
 
 // rxjs
-import * as rxjs from "rxjs";
-import * as rxjsOperators from "rxjs/operators";
+import * as rxjs from 'rxjs';
+import * as rxjsOperators from 'rxjs/operators';
 // routing
-import * as reactRouter from "react-router-dom";
-
-<<<<<<< HEAD
-// add cache busting
-const bust = `?_cache=${Date.now()}`;
-function locate(load: { address: string }) {
-  return load.address + bust;
-}
-
-grafanaRuntime.SystemJS.registry.set(
-  "plugin-loader",
-  grafanaRuntime.SystemJS.newModule({ locate: locate })
-);
-=======
+import * as reactRouter from 'react-router-dom';
+
 grafanaRuntime.SystemJS.registry.set('plugin-loader', grafanaRuntime.SystemJS.newModule({ locate: locateWithCache }));
->>>>>>> 4d288cc6
 
 grafanaRuntime.SystemJS.config({
-  baseURL: "public",
-  defaultExtension: "js",
+  baseURL: 'public',
+  defaultExtension: 'js',
   packages: {
     plugins: {
-      defaultExtension: "js",
+      defaultExtension: 'js',
     },
   },
   map: {
-    text: "vendor/plugin-text/text.js",
-    css: "vendor/plugin-css/css.js",
+    text: 'vendor/plugin-text/text.js',
+    css: 'vendor/plugin-css/css.js',
   },
   meta: {
-    "/*": {
+    '/*': {
       esModule: true,
       authorization: true,
-      loader: "plugin-loader",
+      loader: 'plugin-loader',
     },
   },
 });
 
 function exposeToPlugin(name: string, component: any) {
-  grafanaRuntime.SystemJS.registerDynamic(
-    name,
-    [],
-    true,
-    (require: any, exports: any, module: { exports: any }) => {
-      module.exports = component;
-    }
-  );
-}
-
-exposeToPlugin("tslib", tslib);
-exposeToPlugin("@grafana/data", grafanaData);
-exposeToPlugin("@grafana/ui", grafanaUI);
-exposeToPlugin("@grafana/runtime", grafanaRuntime);
-exposeToPlugin("lodash", _);
-exposeToPlugin("moment", moment);
-exposeToPlugin("jquery", jquery);
-exposeToPlugin("angular", angular);
-exposeToPlugin("d3", d3);
-exposeToPlugin("rxjs", rxjs);
-exposeToPlugin("rxjs/operators", rxjsOperators);
-exposeToPlugin("react-router-dom", reactRouter);
+  grafanaRuntime.SystemJS.registerDynamic(name, [], true, (require: any, exports: any, module: { exports: any }) => {
+    module.exports = component;
+  });
+}
+
+exposeToPlugin('tslib', tslib);
+exposeToPlugin('@grafana/data', grafanaData);
+exposeToPlugin('@grafana/ui', grafanaUI);
+exposeToPlugin('@grafana/runtime', grafanaRuntime);
+exposeToPlugin('lodash', _);
+exposeToPlugin('moment', moment);
+exposeToPlugin('jquery', jquery);
+exposeToPlugin('angular', angular);
+exposeToPlugin('d3', d3);
+exposeToPlugin('rxjs', rxjs);
+exposeToPlugin('rxjs/operators', rxjsOperators);
+exposeToPlugin('react-router-dom', reactRouter);
 
 // Experimental modules
-exposeToPlugin("prismjs", prismjs);
-exposeToPlugin("slate", slate);
-exposeToPlugin("@grafana/slate-react", slateReact);
-exposeToPlugin("slate-plain-serializer", slatePlain);
-exposeToPlugin("react", react);
-exposeToPlugin("react-dom", reactDom);
-exposeToPlugin("react-redux", reactRedux);
-exposeToPlugin("redux", redux);
-exposeToPlugin("emotion", emotion);
-exposeToPlugin("@emotion/css", emotion);
-
-exposeToPlugin("app/features/dashboard/impression_store", {
+exposeToPlugin('prismjs', prismjs);
+exposeToPlugin('slate', slate);
+exposeToPlugin('@grafana/slate-react', slateReact);
+exposeToPlugin('slate-plain-serializer', slatePlain);
+exposeToPlugin('react', react);
+exposeToPlugin('react-dom', reactDom);
+exposeToPlugin('react-redux', reactRedux);
+exposeToPlugin('redux', redux);
+exposeToPlugin('emotion', emotion);
+exposeToPlugin('@emotion/css', emotion);
+
+exposeToPlugin('app/features/dashboard/impression_store', {
   impressions: impressionSrv,
   __esModule: true,
 });
@@ -162,55 +117,55 @@
  * If you use this export, only use the:
  *  get/delete/post/patch/request methods
  */
-exposeToPlugin("app/core/services/backend_srv", {
+exposeToPlugin('app/core/services/backend_srv', {
   BackendSrv,
   getBackendSrv,
 });
 
-exposeToPlugin("app/plugins/sdk", sdk);
-exposeToPlugin("app/core/utils/datemath", grafanaData.dateMath);
-exposeToPlugin("app/core/utils/flatten", flatten);
-exposeToPlugin("app/core/utils/kbn", kbn);
-exposeToPlugin("app/core/utils/ticks", ticks);
-exposeToPlugin("app/core/utils/promiseToDigest", {
+exposeToPlugin('app/plugins/sdk', sdk);
+exposeToPlugin('app/core/utils/datemath', grafanaData.dateMath);
+exposeToPlugin('app/core/utils/flatten', flatten);
+exposeToPlugin('app/core/utils/kbn', kbn);
+exposeToPlugin('app/core/utils/ticks', ticks);
+exposeToPlugin('app/core/utils/promiseToDigest', {
   promiseToDigest: promiseToDigest,
   __esModule: true,
 });
 
-exposeToPlugin("app/core/config", config);
-exposeToPlugin("app/core/time_series", TimeSeries);
-exposeToPlugin("app/core/time_series2", TimeSeries);
-exposeToPlugin("app/core/table_model", TableModel);
-exposeToPlugin("app/core/app_events", appEvents);
-exposeToPlugin("app/core/core_module", coreModule);
-exposeToPlugin("app/core/core", {
+exposeToPlugin('app/core/config', config);
+exposeToPlugin('app/core/time_series', TimeSeries);
+exposeToPlugin('app/core/time_series2', TimeSeries);
+exposeToPlugin('app/core/table_model', TableModel);
+exposeToPlugin('app/core/app_events', appEvents);
+exposeToPlugin('app/core/core_module', coreModule);
+exposeToPlugin('app/core/core', {
   coreModule: coreModule,
   appEvents: appEvents,
   contextSrv: contextSrv,
   __esModule: true,
 });
 
-import "vendor/flot/jquery.flot";
-import "vendor/flot/jquery.flot.selection";
-import "vendor/flot/jquery.flot.time";
-import "vendor/flot/jquery.flot.stack";
-import "vendor/flot/jquery.flot.stackpercent";
-import "vendor/flot/jquery.flot.fillbelow";
-import "vendor/flot/jquery.flot.crosshair";
-import "vendor/flot/jquery.flot.dashes";
-import "vendor/flot/jquery.flot.gauge";
+import 'vendor/flot/jquery.flot';
+import 'vendor/flot/jquery.flot.selection';
+import 'vendor/flot/jquery.flot.time';
+import 'vendor/flot/jquery.flot.stack';
+import 'vendor/flot/jquery.flot.stackpercent';
+import 'vendor/flot/jquery.flot.fillbelow';
+import 'vendor/flot/jquery.flot.crosshair';
+import 'vendor/flot/jquery.flot.dashes';
+import 'vendor/flot/jquery.flot.gauge';
 
 const flotDeps = [
-  "jquery.flot",
-  "jquery.flot.pie",
-  "jquery.flot.time",
-  "jquery.flot.fillbelow",
-  "jquery.flot.crosshair",
-  "jquery.flot.stack",
-  "jquery.flot.selection",
-  "jquery.flot.stackpercent",
-  "jquery.flot.events",
-  "jquery.flot.gauge",
+  'jquery.flot',
+  'jquery.flot.pie',
+  'jquery.flot.time',
+  'jquery.flot.fillbelow',
+  'jquery.flot.crosshair',
+  'jquery.flot.stack',
+  'jquery.flot.selection',
+  'jquery.flot.stackpercent',
+  'jquery.flot.events',
+  'jquery.flot.gauge',
 ];
 
 for (const flotDep of flotDeps) {
@@ -225,7 +180,7 @@
   const builtIn = builtInPlugins[path];
   if (builtIn) {
     // for handling dynamic imports
-    if (typeof builtIn === "function") {
+    if (typeof builtIn === 'function') {
       return await builtIn();
     } else {
       return builtIn;
@@ -234,15 +189,8 @@
   return grafanaRuntime.SystemJS.import(path);
 }
 
-<<<<<<< HEAD
-export function importDataSourcePlugin(
-  meta: grafanaData.DataSourcePluginMeta
-): Promise<GenericDataSourcePlugin> {
-  return importPluginModule(meta.module).then((pluginExports) => {
-=======
 export function importDataSourcePlugin(meta: grafanaData.DataSourcePluginMeta): Promise<GenericDataSourcePlugin> {
   return importPluginModule(meta.module, meta.info?.version).then((pluginExports) => {
->>>>>>> 4d288cc6
     if (pluginExports.plugin) {
       const dsPlugin = pluginExports.plugin as GenericDataSourcePlugin;
       dsPlugin.meta = meta;
@@ -251,10 +199,7 @@
 
     if (pluginExports.Datasource) {
       const dsPlugin = new grafanaData.DataSourcePlugin<
-        grafanaData.DataSourceApi<
-          grafanaData.DataQuery,
-          grafanaData.DataSourceJsonData
-        >,
+        grafanaData.DataSourceApi<grafanaData.DataQuery, grafanaData.DataSourceJsonData>,
         grafanaData.DataQuery,
         grafanaData.DataSourceJsonData
       >(pluginExports.Datasource);
@@ -263,25 +208,13 @@
       return dsPlugin;
     }
 
-    throw new Error(
-      "Plugin module is missing DataSourcePlugin or Datasource constructor export"
-    );
+    throw new Error('Plugin module is missing DataSourcePlugin or Datasource constructor export');
   });
 }
 
-<<<<<<< HEAD
-export function importAppPlugin(
-  meta: grafanaData.PluginMeta
-): Promise<grafanaData.AppPlugin> {
-  return importPluginModule(meta.module).then((pluginExports) => {
-    const plugin = pluginExports.plugin
-      ? (pluginExports.plugin as grafanaData.AppPlugin)
-      : new grafanaData.AppPlugin();
-=======
 export function importAppPlugin(meta: grafanaData.PluginMeta): Promise<grafanaData.AppPlugin> {
   return importPluginModule(meta.module, meta.info?.version).then((pluginExports) => {
     const plugin = pluginExports.plugin ? (pluginExports.plugin as grafanaData.AppPlugin) : new grafanaData.AppPlugin();
->>>>>>> 4d288cc6
     plugin.init(meta);
     plugin.meta = meta;
     plugin.setComponentsFromLegacyExports(pluginExports);
