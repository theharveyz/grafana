// Libraries
import React from 'react';
import _ from 'lodash';

// Utils
import config from 'app/core/config';
import store from 'app/core/store';

// Store
import { store as reduxStore } from 'app/store/store';
import { updateLocation } from 'app/core/actions';

// Types
import { PanelModel } from '../../state';
import { DashboardModel } from '../../state';
import { LS_PANEL_COPY_KEY } from 'app/core/constants';
import { LocationUpdate } from 'app/types';

export interface Props {
  panel: PanelModel;
  dashboard: DashboardModel;
}

export interface State {
  copiedPanelPlugins: any[];
}

export class AddPanelWidget extends React.Component<Props, State> {
  constructor(props) {
    super(props);
    this.handleCloseAddPanel = this.handleCloseAddPanel.bind(this);

    this.state = {
      copiedPanelPlugins: this.getCopiedPanelPlugins(),
    };
  }

  getCopiedPanelPlugins() {
    const panels = _.chain(config.panels)
      .filter({ hideFromList: false })
      .map(item => item)
      .value();
    const copiedPanels = [];

    const copiedPanelJson = store.get(LS_PANEL_COPY_KEY);
    if (copiedPanelJson) {
      const copiedPanel = JSON.parse(copiedPanelJson);
      const pluginInfo = _.find(panels, { id: copiedPanel.type });
      if (pluginInfo) {
        const pluginCopy = _.cloneDeep(pluginInfo);
        pluginCopy.name = copiedPanel.title;
        pluginCopy.sort = -1;
        pluginCopy.defaults = copiedPanel;
        copiedPanels.push(pluginCopy);
      }
    }

    return _.sortBy(copiedPanels, 'sort');
  }

  handleCloseAddPanel(evt) {
    evt.preventDefault();
    this.props.dashboard.removePanel(this.props.dashboard.panels[0]);
  }

  onCreateNewPanel = (tab = 'queries') => {
    const dashboard = this.props.dashboard;
    const { gridPos } = this.props.panel;

    const newPanel: any = {
      type: 'graph',
      title: 'Panel Title',
      gridPos: { x: gridPos.x, y: gridPos.y, w: gridPos.w, h: gridPos.h },
    };

    dashboard.addPanel(newPanel);
    dashboard.removePanel(this.props.panel);

    const location: LocationUpdate = {
      query: {
        panelId: newPanel.id,
        edit: true,
        fullscreen: true,
      },
      partial: true,
    };

    if (tab === 'visualization') {
      location.query.tab = 'visualization';
      location.query.openVizPicker  = true;
    }

    reduxStore.dispatch(updateLocation(location));
  };

  onPasteCopiedPanel = panelPluginInfo => {
    const dashboard = this.props.dashboard;
    const { gridPos } = this.props.panel;

    const newPanel: any = {
      type: panelPluginInfo.id,
      title: 'Panel Title',
      gridPos: { x: gridPos.x, y: gridPos.y, w: gridPos.w, h: gridPos.h },
    };

    // apply panel template / defaults
    if (panelPluginInfo.defaults) {
      _.defaults(newPanel, panelPluginInfo.defaults);
      newPanel.title = panelPluginInfo.defaults.title;
      store.delete(LS_PANEL_COPY_KEY);
    }

    dashboard.addPanel(newPanel);
    dashboard.removePanel(this.props.panel);
  };

  onCreateNewRow = () => {
    const dashboard = this.props.dashboard;

    const newRow: any = {
      type: 'row',
      title: 'Row title',
      gridPos: { x: 0, y: 0 },
    };

    dashboard.addPanel(newRow);
    dashboard.removePanel(this.props.panel);
  };

  renderOptionLink = (icon, text, onClick) => {
    return (
      <div>
        <a href="#" onClick={onClick} className="add-panel-widget__link btn btn-inverse">
          <div className="add-panel-widget__icon">
            <i className={`gicon gicon-${icon}`} />
          </div>
          <span>{text}</span>
        </a>
      </div>
    );
  };

  render() {
    const { copiedPanelPlugins } = this.state;

    return (
      <div className="panel-container add-panel-widget-container">
        <div className="add-panel-widget">
          <div className="add-panel-widget__header grid-drag-handle">
            <i className="gicon gicon-add-panel" />
            <span className="add-panel-widget__title">New Panel</span>
            <button className="add-panel-widget__close" onClick={this.handleCloseAddPanel}>
              <i className="fa fa-close" />
            </button>
          </div>
          <div className="add-panel-widget__btn-container">
<<<<<<< HEAD
            <button className="btn-primary btn btn-large" onClick={this.onCreateNewPanel}>
              Edit Panel
            </button>
            {addCopyButton}
            <button className="btn-inverse btn" onClick={this.onCreateNewRow}>
              Add Row
            </button>
=======
            <div className="add-panel-widget__create">
              {this.renderOptionLink('queries', 'Add Query', this.onCreateNewPanel)}
              {this.renderOptionLink('visualization', 'Choose Visualization', () =>
                this.onCreateNewPanel('visualization')
              )}
            </div>
            <div className="add-panel-widget__actions">
              <button className="btn btn-inverse add-panel-widget__action" onClick={this.onCreateNewRow}>Convert to row</button>
              {copiedPanelPlugins.length === 1 && (
                <button
                  className="btn btn-inverse add-panel-widget__action"
                  onClick={() => this.onPasteCopiedPanel(copiedPanelPlugins[0])}
                >
                  Paste copied panel
                </button>
              )}
            </div>
>>>>>>> 5eea85a3
          </div>
        </div>
      </div>
    );
  }
}<|MERGE_RESOLUTION|>--- conflicted
+++ resolved
@@ -154,15 +154,6 @@
             </button>
           </div>
           <div className="add-panel-widget__btn-container">
-<<<<<<< HEAD
-            <button className="btn-primary btn btn-large" onClick={this.onCreateNewPanel}>
-              Edit Panel
-            </button>
-            {addCopyButton}
-            <button className="btn-inverse btn" onClick={this.onCreateNewRow}>
-              Add Row
-            </button>
-=======
             <div className="add-panel-widget__create">
               {this.renderOptionLink('queries', 'Add Query', this.onCreateNewPanel)}
               {this.renderOptionLink('visualization', 'Choose Visualization', () =>
@@ -180,7 +171,6 @@
                 </button>
               )}
             </div>
->>>>>>> 5eea85a3
           </div>
         </div>
       </div>
